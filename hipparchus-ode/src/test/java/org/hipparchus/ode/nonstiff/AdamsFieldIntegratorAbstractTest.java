/*
 * Licensed to the Hipparchus project under one or more
 * contributor license agreements.  See the NOTICE file distributed with
 * this work for additional information regarding copyright ownership.
 * The Hipparchus project licenses this file to You under the Apache License, Version 2.0
 * (the "License"); you may not use this file except in compliance with
 * the License.  You may obtain a copy of the License at
 *
 *      http://www.apache.org/licenses/LICENSE-2.0
 *
 * Unless required by applicable law or agreed to in writing, software
 * distributed under the License is distributed on an "AS IS" BASIS,
 * WITHOUT WARRANTIES OR CONDITIONS OF ANY KIND, either express or implied.
 * See the License for the specific language governing permissions and
 * limitations under the License.
 */

package org.hipparchus.ode.nonstiff;


import org.hipparchus.Field;
<<<<<<< HEAD
import org.hipparchus.CalculusFieldElement;
=======
import org.hipparchus.RealFieldElement;
import org.hipparchus.analysis.differentiation.DSFactory;
import org.hipparchus.analysis.differentiation.DerivativeStructure;
>>>>>>> 25f30ab8
import org.hipparchus.exception.MathIllegalArgumentException;
import org.hipparchus.exception.MathIllegalStateException;
import org.hipparchus.ode.AbstractFieldIntegrator;
import org.hipparchus.ode.FieldExpandableODE;
import org.hipparchus.ode.FieldODEIntegrator;
import org.hipparchus.ode.FieldODEState;
import org.hipparchus.ode.FieldODEStateAndDerivative;
import org.hipparchus.ode.FieldOrdinaryDifferentialEquation;
import org.hipparchus.ode.FieldSecondaryODE;
import org.hipparchus.ode.LocalizedODEFormats;
import org.hipparchus.ode.MultistepFieldIntegrator;
import org.hipparchus.ode.TestFieldProblem1;
import org.hipparchus.ode.TestFieldProblem5;
import org.hipparchus.ode.TestFieldProblem6;
import org.hipparchus.ode.TestFieldProblemAbstract;
import org.hipparchus.ode.TestFieldProblemHandler;
import org.hipparchus.ode.sampling.FieldODEStateInterpolator;
import org.hipparchus.ode.sampling.FieldODEStepHandler;
import org.hipparchus.util.Decimal64Field;
import org.hipparchus.util.FastMath;
import org.hipparchus.util.MathArrays;
import org.junit.Assert;
import org.junit.Test;

public abstract class AdamsFieldIntegratorAbstractTest {

    protected abstract <T extends CalculusFieldElement<T>> AdamsFieldIntegrator<T>
    createIntegrator(Field<T> field, final int nSteps, final double minStep, final double maxStep,
                     final double scalAbsoluteTolerance, final double scalRelativeTolerance);

    protected abstract <T extends CalculusFieldElement<T>> AdamsFieldIntegrator<T>
    createIntegrator(Field<T> field, final int nSteps, final double minStep, final double maxStep,
                     final double[] vecAbsoluteTolerance, final double[] vecRelativeTolerance);

    @Test(expected=MathIllegalArgumentException.class)
    public abstract void testMinStep();

    protected <T extends CalculusFieldElement<T>> void doDimensionCheck(final Field<T> field) {
        TestFieldProblem1<T> pb = new TestFieldProblem1<T>(field);

        double minStep = pb.getFinalTime().subtract(pb.getInitialState().getTime()).multiply(0.1).getReal();
        double maxStep = pb.getFinalTime().subtract(pb.getInitialState().getTime()).getReal();
        double[] vecAbsoluteTolerance = { 1.0e-15, 1.0e-16 };
        double[] vecRelativeTolerance = { 1.0e-15, 1.0e-16 };

        FieldODEIntegrator<T> integ = createIntegrator(field, 4, minStep, maxStep,
                                                              vecAbsoluteTolerance,
                                                              vecRelativeTolerance);
        TestFieldProblemHandler<T> handler = new TestFieldProblemHandler<T>(pb, integ);
        integ.addStepHandler(handler);
        integ.integrate(new FieldExpandableODE<T>(pb), pb.getInitialState(), pb.getFinalTime());

    }

    protected void doNbPointsTest() {
        try {
            createIntegrator(Decimal64Field.getInstance(), 1, 1.0e-3, 1.0e+3, 1.0e-15, 1.0e-15);
            Assert.fail("an exception should have been thrown");
        } catch (MathIllegalArgumentException miae) {
            Assert.assertEquals(LocalizedODEFormats.INTEGRATION_METHOD_NEEDS_AT_LEAST_TWO_PREVIOUS_POINTS,
                                miae.getSpecifier());
        }
        try {
            double[] vecAbsoluteTolerance = { 1.0e-15, 1.0e-16 };
            double[] vecRelativeTolerance = { 1.0e-15, 1.0e-16 };
            createIntegrator(Decimal64Field.getInstance(),
                             1, 1.0e-3, 1.0e+3, vecAbsoluteTolerance, vecRelativeTolerance);
            Assert.fail("an exception should have been thrown");
        } catch (MathIllegalArgumentException miae) {
            Assert.assertEquals(LocalizedODEFormats.INTEGRATION_METHOD_NEEDS_AT_LEAST_TWO_PREVIOUS_POINTS,
                                miae.getSpecifier());
        }
    }

    @Test
    public abstract void testIncreasingTolerance();

    protected <T extends CalculusFieldElement<T>> void doTestIncreasingTolerance(final Field<T> field,
                                                                             double ratioMin, double ratioMax) {

        int previousCalls = Integer.MAX_VALUE;
        for (int i = -12; i < -2; ++i) {
            TestFieldProblem1<T> pb = new TestFieldProblem1<T>(field);
            double minStep = 0;
            double maxStep = pb.getFinalTime().subtract(pb.getInitialState().getTime()).getReal();
            double scalAbsoluteTolerance = FastMath.pow(10.0, i);
            double scalRelativeTolerance = 0.01 * scalAbsoluteTolerance;

            MultistepFieldIntegrator<T> integ = createIntegrator(field, 4, minStep, maxStep,
                                                                 scalAbsoluteTolerance,
                                                                 scalRelativeTolerance);
            int orderCorrection = integ instanceof AdamsBashforthFieldIntegrator ? 0 : 1;
            Assert.assertEquals(FastMath.pow(2.0, 1.0 / (4 + orderCorrection)), integ.getMaxGrowth(), 1.0e-10);
            Assert.assertEquals(0.2, integ.getMinReduction(), 1.0e-10);
            Assert.assertEquals(4, integ.getNSteps());
            Assert.assertEquals(0.9, integ.getSafety(), 1.0e-10);
             Assert.assertTrue(integ.getStarterIntegrator() instanceof DormandPrince853FieldIntegrator);
            TestFieldProblemHandler<T> handler = new TestFieldProblemHandler<T>(pb, integ);
            integ.addStepHandler(handler);
            integ.integrate(new FieldExpandableODE<T>(pb), pb.getInitialState(), pb.getFinalTime());

            Assert.assertTrue(handler.getMaximalValueError().getReal() > ratioMin * scalAbsoluteTolerance);
            Assert.assertTrue(handler.getMaximalValueError().getReal() < ratioMax * scalAbsoluteTolerance);

            int calls = pb.getCalls();
            Assert.assertEquals(integ.getEvaluations(), calls);
            Assert.assertTrue(calls <= previousCalls);
            previousCalls = calls;

        }

    }

    @Test(expected = MathIllegalStateException.class)
    public abstract void exceedMaxEvaluations();

    protected <T extends CalculusFieldElement<T>> void doExceedMaxEvaluations(final Field<T> field, final int max) {

        TestFieldProblem1<T> pb  = new TestFieldProblem1<T>(field);
        double range = pb.getFinalTime().subtract(pb.getInitialState().getTime()).getReal();

        FieldODEIntegrator<T> integ = createIntegrator(field, 2, 0, range, 1.0e-12, 1.0e-12);
        TestFieldProblemHandler<T> handler = new TestFieldProblemHandler<T>(pb, integ);
        integ.addStepHandler(handler);
        integ.setMaxEvaluations(max);
        integ.integrate(new FieldExpandableODE<T>(pb), pb.getInitialState(), pb.getFinalTime());

    }

    @Test
    public abstract void backward();

    protected <T extends CalculusFieldElement<T>> void doBackward(final Field<T> field,
                                                              final double epsilonLast,
                                                              final double epsilonMaxValue,
                                                              final double epsilonMaxTime,
                                                              final String name) {

        TestFieldProblem5<T> pb = new TestFieldProblem5<T>(field);
        double range = pb.getFinalTime().subtract(pb.getInitialState().getTime()).getReal();

        AdamsFieldIntegrator<T> integ = createIntegrator(field, 4, 0, range, 1.0e-12, 1.0e-12);
        TestFieldProblemHandler<T> handler = new TestFieldProblemHandler<T>(pb, integ);
        integ.addStepHandler(handler);
        integ.integrate(new FieldExpandableODE<T>(pb), pb.getInitialState(), pb.getFinalTime());

        Assert.assertEquals(0.0, handler.getLastError().getReal(), epsilonLast);
        Assert.assertEquals(0.0, handler.getMaximalValueError().getReal(), epsilonMaxValue);
        Assert.assertEquals(0, handler.getMaximalTimeError().getReal(), epsilonMaxTime);
        Assert.assertEquals(name, integ.getName());
    }

    @Test
    public abstract void polynomial();

    protected <T extends CalculusFieldElement<T>> void doPolynomial(final Field<T> field,
                                                                final int nLimit,
                                                                final double epsilonBad,
                                                                final double epsilonGood) {
        TestFieldProblem6<T> pb = new TestFieldProblem6<T>(field);
        double range = pb.getFinalTime().subtract(pb.getInitialState().getTime()).norm().getReal();

        for (int nSteps = 2; nSteps < 8; ++nSteps) {
            AdamsFieldIntegrator<T> integ = createIntegrator(field, nSteps, 1.0e-6 * range, 0.1 * range, 1.0e-4, 1.0e-4);
            integ.setStarterIntegrator(new PerfectStarter<T>(pb, nSteps));
            TestFieldProblemHandler<T> handler = new TestFieldProblemHandler<T>(pb, integ);
            integ.addStepHandler(handler);
            integ.integrate(new FieldExpandableODE<T>(pb), pb.getInitialState(), pb.getFinalTime());
            if (nSteps < nLimit) {
                Assert.assertTrue(handler.getMaximalValueError().getReal() > epsilonBad);
            } else {
                Assert.assertTrue(handler.getMaximalValueError().getReal() < epsilonGood);
            }
        }

    }

    @Test
    public abstract void testSecondaryEquations();

    protected <T extends CalculusFieldElement<T>> void doTestSecondaryEquations(final Field<T> field,
                                                                            final double epsilonSinCos,
                                                                            final double epsilonLinear) {
        FieldOrdinaryDifferentialEquation<T> sinCos = new FieldOrdinaryDifferentialEquation<T>() {

            @Override
            public int getDimension() {
                return 2;
            }

            @Override
            public T[] computeDerivatives(T t, T[] y) {
                T[] yDot = y.clone();
                yDot[0] = y[1];
                yDot[1] = y[0].negate();
                return yDot;
            }

        };

        FieldSecondaryODE<T> linear = new FieldSecondaryODE<T>() {

            @Override
            public int getDimension() {
                return 1;
            }

            @Override
            public T[] computeDerivatives(T t, T[] primary, T[] primaryDot, T[] secondary) {
                T[] secondaryDot = secondary.clone();
                secondaryDot[0] = t.getField().getOne().negate();
                return secondaryDot;
            }

        };

        FieldExpandableODE<T> expandable = new FieldExpandableODE<>(sinCos);
        expandable.addSecondaryEquations(linear);

        FieldODEIntegrator<T> integrator = createIntegrator(field, 6, 0.001, 1.0, 1.0e-12, 1.0e-12);
        final double[] max = new double[2];
        integrator.addStepHandler(new FieldODEStepHandler<T>() {
            @Override
            public void handleStep(FieldODEStateInterpolator<T> interpolator, boolean isLast) {
                for (int i = 0; i <= 10; ++i) {
                    T tPrev = interpolator.getPreviousState().getTime();
                    T tCurr = interpolator.getCurrentState().getTime();
                    T t     = tPrev.multiply(10 - i).add(tCurr.multiply(i)).divide(10);
                    FieldODEStateAndDerivative<T> state = interpolator.getInterpolatedState(t);
                    Assert.assertEquals(2, state.getPrimaryStateDimension());
                    Assert.assertEquals(1, state.getNumberOfSecondaryStates());
                    Assert.assertEquals(2, state.getSecondaryStateDimension(0));
                    Assert.assertEquals(1, state.getSecondaryStateDimension(1));
                    Assert.assertEquals(3, state.getCompleteStateDimension());
                    max[0] = FastMath.max(max[0],
                                          t.sin().subtract(state.getPrimaryState()[0]).norm().getReal());
                    max[0] = FastMath.max(max[0],
                                          t.cos().subtract(state.getPrimaryState()[1]).norm().getReal());
                    max[1] = FastMath.max(max[1],
                                          field.getOne().subtract(t).subtract(state.getSecondaryState(1)[0]).norm().getReal());
                }
            }
        });

        T[] primary0 = MathArrays.buildArray(field, 2);
        primary0[0] = field.getZero();
        primary0[1] = field.getOne();
        T[][] secondary0 = MathArrays.buildArray(field, 1, 1);
        secondary0[0][0] = field.getOne();
        FieldODEState<T> initialState = new FieldODEState<T>(field.getZero(), primary0, secondary0);

        FieldODEStateAndDerivative<T> finalState =
                        integrator.integrate(expandable, initialState, field.getZero().add(10.0));
        Assert.assertEquals(10.0, finalState.getTime().getReal(), 1.0e-12);
        Assert.assertEquals(0, max[0], epsilonSinCos);
        Assert.assertEquals(0, max[1], epsilonLinear);

    }

    @Test(expected=MathIllegalStateException.class)
    public abstract void testStartFailure();

<<<<<<< HEAD
        protected <T extends CalculusFieldElement<T>> void doTestStartFailure(final Field<T> field) {
            TestFieldProblem1<T> pb = new TestFieldProblem1<T>(field);
=======
    protected <T extends RealFieldElement<T>> void doTestStartFailure(final Field<T> field) {
        TestFieldProblem1<T> pb = new TestFieldProblem1<T>(field);
>>>>>>> 25f30ab8
        double minStep = pb.getFinalTime().subtract(pb.getInitialState().getTime()).multiply(0.0001).getReal();
        double maxStep = pb.getFinalTime().subtract(pb.getInitialState().getTime()).getReal();
        double scalAbsoluteTolerance = 1.0e-6;
        double scalRelativeTolerance = 1.0e-7;

        MultistepFieldIntegrator<T> integ = createIntegrator(field, 6, minStep, maxStep,
                                                             scalAbsoluteTolerance,
                                                             scalRelativeTolerance);
        integ.setStarterIntegrator(new DormandPrince853FieldIntegrator<T>(field, maxStep * 0.5, maxStep, 0.1, 0.1));
        TestFieldProblemHandler<T> handler = new TestFieldProblemHandler<T>(pb, integ);
        integ.addStepHandler(handler);
        integ.integrate(new FieldExpandableODE<T>(pb), pb.getInitialState(), pb.getFinalTime());

    }

<<<<<<< HEAD
    private static class PerfectStarter<T extends CalculusFieldElement<T>> extends AbstractFieldIntegrator<T> {
=======
    @Test
    public void testIssue118() {

        // init DerivativeStructure factory
        final DSFactory factory = new DSFactory(3, 3);

        // initial state
        final double a     = 2.0;
        final double b     = 1.0;
        final double omega = 0.5;
        final Ellipse<DerivativeStructure> ellipse =
                        new Ellipse<>(factory.variable(0, a), factory.variable(1, b), factory.variable(2, omega));
        final DerivativeStructure[] initState = ellipse.computeTheoreticalState(factory.constant(0.0));

        // integration over one period
        final DerivativeStructure t0 = factory.constant(0.0);
        final DerivativeStructure tf = factory.constant(2.0 * FastMath.PI / omega);

        // ODEs and integrator
        final FieldExpandableODE<DerivativeStructure> ode = new FieldExpandableODE<>(ellipse);
        MultistepFieldIntegrator<DerivativeStructure> integrator =
                        createIntegrator(factory.getDerivativeField(), 6, 1e-3, 1e3, 1e-12, 1e-12);

        integrator.addStepHandler((interpolator, isLast) -> {
            DerivativeStructure   tK         = interpolator.getCurrentState().getTime();
            DerivativeStructure[] integrated = interpolator.getCurrentState().getPrimaryState();
            DerivativeStructure[] thK        = ellipse.computeTheoreticalState(tK);
            DerivativeStructure[] tkKtrunc   = ellipse.computeTheoreticalState(factory.constant(tK.getReal()));
            for (int i = 0 ; i < integrated.length; ++i) {
                final double[] integratedI  = integrated[i].getAllDerivatives();
                final double[] theoreticalI = thK[i].getAllDerivatives();
                final double[] truncatedI   = tkKtrunc[i].getAllDerivatives();
                for (int k = 0; k < factory.getCompiler().getSize(); ++k) {
                    Assert.assertEquals(truncatedI[k], theoreticalI[k], 1e-15);
                    Assert.assertEquals(truncatedI[k], integratedI[k],  3e-6);
                }
            }
        });

        integrator.integrate(ode, new FieldODEState<>(t0, initState), tf);

    }

    private static class PerfectStarter<T extends RealFieldElement<T>> extends AbstractFieldIntegrator<T> {
>>>>>>> 25f30ab8

        private final PerfectInterpolator<T> interpolator;
        private final int nbSteps;

        public PerfectStarter(final TestFieldProblemAbstract<T> problem, final int nbSteps) {
            super(problem.getField(), "perfect-starter");
            this.interpolator = new PerfectInterpolator<T>(problem);
            this.nbSteps      = nbSteps;
        }

        public FieldODEStateAndDerivative<T> integrate(FieldExpandableODE<T> equations,
                                                       FieldODEState<T> initialState, T finalTime) {
            T tStart = initialState.getTime().add(finalTime.subtract(initialState.getTime()).multiply(0.01));
            getEvaluationsCounter().increment(nbSteps);
            interpolator.setCurrentTime(initialState.getTime());
            for (int i = 0; i < nbSteps; ++i) {
                T tK = initialState.getTime().multiply(nbSteps - 1 - (i + 1)).add(tStart.multiply(i + 1)).divide(nbSteps - 1);
                interpolator.setPreviousTime(interpolator.getCurrentTime());
                interpolator.setCurrentTime(tK);
                for (FieldODEStepHandler<T> handler : getStepHandlers()) {
                    handler.handleStep(interpolator, i == nbSteps - 1);
                }
            }
            return interpolator.getInterpolatedState(tStart);
        }

    }

    private static class PerfectInterpolator<T extends CalculusFieldElement<T>> implements FieldODEStateInterpolator<T> {
        private final TestFieldProblemAbstract<T> problem;
        private T previousTime;
        private T currentTime;

        public PerfectInterpolator(final TestFieldProblemAbstract<T> problem) {
            this.problem = problem;
        }

        public void setPreviousTime(T previousTime) {
            this.previousTime = previousTime;
        }

        public void setCurrentTime(T currentTime) {
            this.currentTime = currentTime;
        }

        public T getCurrentTime() {
            return currentTime;
        }

        public boolean isForward() {
            return problem.getFinalTime().subtract(problem.getInitialState().getTime()).getReal() >= 0;
        }

        public FieldODEStateAndDerivative<T> getPreviousState() {
            return getInterpolatedState(previousTime);
        }

        @Override
        public boolean isPreviousStateInterpolated() {
            return false;
        }

        public FieldODEStateAndDerivative<T> getCurrentState() {
            return getInterpolatedState(currentTime);
        }

        @Override
        public boolean isCurrentStateInterpolated() {
            return false;
        }

        public FieldODEStateAndDerivative<T> getInterpolatedState(T time) {
            T[] y    = problem.computeTheoreticalState(time);
            T[] yDot = problem.computeDerivatives(time, y);
            return new FieldODEStateAndDerivative<T>(time, y, yDot);
        }

    }

}<|MERGE_RESOLUTION|>--- conflicted
+++ resolved
@@ -18,14 +18,10 @@
 package org.hipparchus.ode.nonstiff;
 
 
+import org.hipparchus.CalculusFieldElement;
 import org.hipparchus.Field;
-<<<<<<< HEAD
-import org.hipparchus.CalculusFieldElement;
-=======
-import org.hipparchus.RealFieldElement;
 import org.hipparchus.analysis.differentiation.DSFactory;
 import org.hipparchus.analysis.differentiation.DerivativeStructure;
->>>>>>> 25f30ab8
 import org.hipparchus.exception.MathIllegalArgumentException;
 import org.hipparchus.exception.MathIllegalStateException;
 import org.hipparchus.ode.AbstractFieldIntegrator;
@@ -288,13 +284,8 @@
     @Test(expected=MathIllegalStateException.class)
     public abstract void testStartFailure();
 
-<<<<<<< HEAD
         protected <T extends CalculusFieldElement<T>> void doTestStartFailure(final Field<T> field) {
             TestFieldProblem1<T> pb = new TestFieldProblem1<T>(field);
-=======
-    protected <T extends RealFieldElement<T>> void doTestStartFailure(final Field<T> field) {
-        TestFieldProblem1<T> pb = new TestFieldProblem1<T>(field);
->>>>>>> 25f30ab8
         double minStep = pb.getFinalTime().subtract(pb.getInitialState().getTime()).multiply(0.0001).getReal();
         double maxStep = pb.getFinalTime().subtract(pb.getInitialState().getTime()).getReal();
         double scalAbsoluteTolerance = 1.0e-6;
@@ -310,9 +301,6 @@
 
     }
 
-<<<<<<< HEAD
-    private static class PerfectStarter<T extends CalculusFieldElement<T>> extends AbstractFieldIntegrator<T> {
-=======
     @Test
     public void testIssue118() {
 
@@ -356,8 +344,7 @@
 
     }
 
-    private static class PerfectStarter<T extends RealFieldElement<T>> extends AbstractFieldIntegrator<T> {
->>>>>>> 25f30ab8
+    private static class PerfectStarter<T extends CalculusFieldElement<T>> extends AbstractFieldIntegrator<T> {
 
         private final PerfectInterpolator<T> interpolator;
         private final int nbSteps;
