--- conflicted
+++ resolved
@@ -115,11 +115,8 @@
      * the step handler itself is called (see below for scheduling). It
      * allows the user to update his internal data to acknowledge the fact
      * the event has been handled (for example setting a flag in the {@link
-<<<<<<< HEAD
      * org.hipparchus.ode.OrdinaryDifferentialEquation
-=======
      * org.hipparchus.migration.ode.FirstOrderDifferentialEquations
->>>>>>> 6c200cc4
      * differential equations} to switch the derivatives computation in
      * case of discontinuity), or to direct the integrator to either stop
      * or continue integration, possibly with a reset state or derivatives.</p>
