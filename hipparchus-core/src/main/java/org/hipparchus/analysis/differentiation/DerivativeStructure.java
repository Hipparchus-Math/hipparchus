--- conflicted
+++ resolved
@@ -773,9 +773,6 @@
         return ds;
     }
 
-<<<<<<< HEAD
-    /** Evaluate Taylor expansion of a derivative structure.
-=======
     /** Integrate w.r.t. one independent variable.
      * <p>
      * Rigorously, if the derivatives of a function are known up to
@@ -873,7 +870,6 @@
     }
 
     /** Evaluate Taylor expansion a derivative structure.
->>>>>>> 0b32917b
      * @param delta parameters offsets (&Delta;x, &Delta;y, ...)
      * @return value of the Taylor expansion at x + &Delta;x, y + &Delta;y, ...
      * @throws MathRuntimeException if factorials becomes too large
@@ -881,9 +877,6 @@
     public double taylor(final double ... delta) throws MathRuntimeException {
         return factory.getCompiler().taylor(data, 0, delta);
     }
-<<<<<<< HEAD
- 
-=======
 
     /** Rebase instance with respect to low level parameter functions.
      * <p>
@@ -943,7 +936,6 @@
 
     }
 
->>>>>>> 0b32917b
     /** {@inheritDoc}
      * @exception MathIllegalArgumentException if number of free parameters
      * or orders do not match
