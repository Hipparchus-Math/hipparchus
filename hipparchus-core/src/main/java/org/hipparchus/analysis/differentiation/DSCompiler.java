--- conflicted
+++ resolved
@@ -152,6 +152,9 @@
     /** Orders array for partial derivatives. */
     private final int[][] derivativesOrders;
 
+    /** Sum of orders array for partial derivatives. */
+    private final int[] derivativesOrdersSum;
+
     /** Indirection array of the lower derivative elements. */
     private final int[] lowerIndirection;
 
@@ -175,23 +178,20 @@
                        final DSCompiler valueCompiler, final DSCompiler derivativeCompiler)
         throws MathIllegalArgumentException {
 
-        this.parameters = parameters;
-        this.order      = order;
-        this.sizes      = compileSizes(parameters, order, valueCompiler);
-        this.derivativesOrders =
-                compileDerivativesOrders(parameters, order,
-                                         valueCompiler, derivativeCompiler);
-
-        this.lowerIndirection =
-                compileLowerIndirection(parameters, order,
-                                        valueCompiler, derivativeCompiler);
-        this.multIndirection =
-                compileMultiplicationIndirection(parameters, order,
-                                                 valueCompiler, derivativeCompiler, lowerIndirection);
-        this.compIndirection =
-                compileCompositionIndirection(parameters, order,
-                                              valueCompiler, derivativeCompiler,
-                                              sizes, derivativesOrders);
+        this.parameters           = parameters;
+        this.order                = order;
+        this.sizes                = compileSizes(parameters, order, valueCompiler);
+        this.derivativesOrders    = compileDerivativesOrders(parameters, order,
+                                                             valueCompiler, derivativeCompiler);
+        this.derivativesOrdersSum = compileDerivativesOrdersSum(derivativesOrders);
+        this.lowerIndirection     = compileLowerIndirection(parameters, order,
+                                                            valueCompiler, derivativeCompiler);
+        this.multIndirection      = compileMultiplicationIndirection(parameters, order,
+                                                                     valueCompiler, derivativeCompiler,
+                                                                     lowerIndirection);
+        this.compIndirection      = compileCompositionIndirection(parameters, order,
+                                                                  valueCompiler, derivativeCompiler,
+                                                                  sizes, derivativesOrders);
 
         this.rebaseIndirection = new ArrayList<>();
     }
@@ -309,6 +309,25 @@
         }
 
         return derivativesOrders;
+
+    }
+
+    /** Compile the sum of orders array for partial derivatives.
+     * @param derivativesOrders orders array for partial derivatives
+     * @return sum of orders array for partial derivatives
+     */
+    private static int[] compileDerivativesOrdersSum(final int[][] derivativesOrders) {
+
+        final int[] derivativesOrdersSum = new int[derivativesOrders.length];
+
+        // locate the partial derivatives at order 1
+        for (int i = 0; i < derivativesOrdersSum.length; ++i) {
+            for (final int o : derivativesOrders[i]) {
+                derivativesOrdersSum[i] += o;
+            }
+        }
+
+        return derivativesOrdersSum;
 
     }
 
@@ -3476,11 +3495,7 @@
        throws MathRuntimeException {
         double value = 0;
         for (int i = getSize() - 1; i >= 0; --i) {
-<<<<<<< HEAD
-            final int[] orders = derivativesIndirection[i];
-=======
             final int[] orders = derivativesOrders[i];
->>>>>>> 0b32917b
             double term = ds[dsOffset + i];
             for (int k = 0; k < orders.length; ++k) {
                 if (orders[k] > 0) {
@@ -3508,11 +3523,7 @@
         final Field<T> field = ds[dsOffset].getField();
         T value = field.getZero();
         for (int i = getSize() - 1; i >= 0; --i) {
-<<<<<<< HEAD
-            final int[] orders = derivativesIndirection[i];
-=======
             final int[] orders = derivativesOrders[i];
->>>>>>> 0b32917b
             T term = ds[dsOffset + i];
             for (int k = 0; k < orders.length; ++k) {
                 if (orders[k] > 0) {
@@ -3539,11 +3550,7 @@
         final Field<T> field = ds[dsOffset].getField();
         T value = field.getZero();
         for (int i = getSize() - 1; i >= 0; --i) {
-<<<<<<< HEAD
-            final int[] orders = derivativesIndirection[i];
-=======
             final int[] orders = derivativesOrders[i];
->>>>>>> 0b32917b
             T term = ds[dsOffset + i];
             for (int k = 0; k < orders.length; ++k) {
                 if (orders[k] > 0) {
@@ -3556,7 +3563,6 @@
         return value;
     }
 
-<<<<<<< HEAD
     /** Invert a Taylor map.
      * @param ds arrays holding the map derivative structures
      * @return array with the inverted map derivative structures
@@ -3572,12 +3578,14 @@
         // separate linear and non linear terms (constant terms are ignored)
         final RealMatrix linear    = MatrixUtils.createRealMatrix(n, n);
         final double[][] nonLinear = new double[n][getSize()];
+        int linearIndex = 0;
         for (int i = 0; i < n; ++i) {
-            for (int k = 1; k < getSize(); ++k) {
-                final int j = firstOrderParameter(k);
-                if (j >= 0) {
+            for (int k = 1; k < getSize(); ++k) { // starting at 1 as we ignore the order 0 term
+                if (derivativesOrdersSum[k] == 1) {
                     // this is a linear term
-                    linear.setEntry(i, j, ds[i][k]);
+                    // we know they are stored in increasing index order
+                    // so we just increment the local linear index
+                    linear.setEntry(i, linearIndex++, ds[i][k]);
                 } else {
                     // this is a non-linear term
                     nonLinear[i][k] = ds[i][k];
@@ -3590,29 +3598,6 @@
 
     }
 
-    /** Check if a derivative is a first order derivative.
-     * @param index index in the derivative structure
-     * @return index n of the parameter if derivative is df/dpn, or -1
-     * if derivative is not a first order derivative
-     * @since 2.2
-     */
-    private int firstOrderParameter(final int index) {
-        int indexOne  = -1;
-        final int[] indirections = derivativesIndirection[index];
-        for (int i = 0; i < indirections.length; ++i) {
-            if (indirections[i] > 1) {
-                // at least order 2 derivative, not interesting
-                return -1;
-            } else if (indirections[i] == 1) {
-                if (indexOne >= 0) {
-                    // mixed derivatives with respect to at least two parameters, not interesting
-                    return -1;
-                }
-                indexOne = i;
-            }
-        }
-        return indexOne;
-=======
     /** Rebase derivative structure with respect to low level parameter functions.
      * @param ds array holding the derivative structure
      * @param dsOffset offset of the derivative structure in its array
@@ -3668,7 +3653,6 @@
             }
             result[resultOffset + i] = r;
         }
->>>>>>> 0b32917b
     }
 
     /** Check rules set compatibility.
