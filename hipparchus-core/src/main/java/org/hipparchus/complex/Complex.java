--- conflicted
+++ resolved
@@ -940,55 +940,6 @@
      * @param  x exponent to which this {@code Complex} is to be raised.
      * @return <code> this<sup>x</sup></code>.
      */
-<<<<<<< HEAD
-     public Complex pow(double x) {
-
-         final int nx = (int) FastMath.rint(x);
-         if (x == nx) {
-             // integer power
-             return pow(nx);
-         } else if (this.imaginary == 0.0) {
-             // check real implementation that handles a bunch of special cases
-             final double realPow = FastMath.pow(this.real, x);
-             if (Double.isFinite(realPow)) {
-                 return createComplex(realPow, 0);
-             }
-         }
-
-         // generic implementation
-         return this.log().multiply(x).exp();
-
-     }
-
-     /** {@inheritDoc}
-      * @since 1.7
-      */
-     @Override
-     public Complex pow(int n) {
-
-         Complex result = ONE;
-         final boolean invert;
-         if (n < 0) {
-             invert = true;
-             n = -n;
-         } else {
-             invert = false;
-         }
-
-         // Exponentiate by successive squaring
-         Complex square = this;
-         while (n > 0) {
-             if ((n & 0x1) > 0) {
-                 result = result.multiply(square);
-             }
-             square = square.multiply(square);
-             n = n >> 1;
-         }
-
-         return invert ? result.reciprocal() : result;
-
-     }
-=======
     public Complex pow(double x) {
 
         final int nx = (int) FastMath.rint(x);
@@ -1008,11 +959,9 @@
 
     }
 
-    /** Integer power operation.
-     * @param n power to apply
-     * @return this<sup>n</sup>
-     * @since 1.7
-     */
+     /** {@inheritDoc}
+      * @since 1.7
+      */
     public Complex pow(final int n) {
 
         Complex result = ONE;
@@ -1038,7 +987,6 @@
         return invert ? result.reciprocal() : result;
 
     }
->>>>>>> 6485c052
 
      /**
       * Compute the
